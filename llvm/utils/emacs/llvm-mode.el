;;; llvm-mode.el --- Major mode for the LLVM assembler language.

;; Maintainer:  The LLVM team, http://llvm.org/
;; Version: 1.0

;;; Commentary:

;; Major mode for editing LLVM IR files.

;;; Code:

(defvar llvm-mode-syntax-table
  (let ((table (make-syntax-table)))
    (modify-syntax-entry ?% "_" table)
    (modify-syntax-entry ?. "_" table)
    (modify-syntax-entry ?\; "< " table)
    (modify-syntax-entry ?\n "> " table)
    table)
  "Syntax table used while in LLVM mode.")

(defvar llvm-font-lock-keywords
  (list
   ;; Attributes
   `(,(regexp-opt
       '("alwaysinline" "argmemonly" "allocsize" "builtin" "cold" "convergent" "dereferenceable" "dereferenceable_or_null" "hot" "immarg" "inaccessiblememonly"
         "inaccessiblemem_or_argmemonly" "inalloca" "inlinehint" "jumptable" "minsize" "mustprogress" "naked" "nobuiltin" "nonnull" "nocapture"
         "nocallback" "nocf_check" "noduplicate" "nofree" "noimplicitfloat" "noinline" "nomerge" "nonlazybind" "noprofile" "noredzone" "noreturn"
<<<<<<< HEAD
         "norecurse" "nosync" "noundef" "nounwind" "nosanitize_bounds" "nosanitize_coverage" "nosanitize_realtime" "null_pointer_is_valid" "optforfuzzing" "optnone" "optsize" "preallocated" "readnone" "readonly" "returned" "returns_twice"
=======
         "norecurse" "nosync" "noundef" "nounwind" "nosanitize_bounds" "nosanitize_coverage" "null_pointer_is_valid" "optdebug" "optforfuzzing" "optnone" "optsize" "preallocated" "readnone" "readonly" "returned" "returns_twice"
>>>>>>> 762cbd82
         "shadowcallstack" "signext" "speculatable" "speculative_load_hardening" "ssp" "sspreq" "sspstrong" "safestack" "sanitize_address" "sanitize_hwaddress" "sanitize_memtag"
         "sanitize_thread" "sanitize_memory" "strictfp" "swifterror" "uwtable" "vscale_range" "willreturn" "writeonly" "zeroext") 'symbols) . font-lock-constant-face)
   ;; Variables
   '("%[-a-zA-Z$._][-a-zA-Z$._0-9]*" . font-lock-variable-name-face)
   ;; Labels
   '("[-a-zA-Z$._0-9]+:" . font-lock-variable-name-face)
   ;; Unnamed variable slots
   '("%[-]?[0-9]+" . font-lock-variable-name-face)
   ;; Types
   `(,(regexp-opt
       '("void" "i1" "i8" "i16" "i32" "i64" "i128" "half" "bfloat" "float" "double" "fp128" "x86_fp80" "ppc_fp128" "x86_mmx" "x86_amx" "ptr"
         "type" "label" "opaque" "token") 'symbols) . font-lock-type-face)
   ;; Integer literals
   '("\\b[-]?[0-9]+\\b" . font-lock-preprocessor-face)
   ;; Floating point constants
   '("\\b[-+]?[0-9]+.[0-9]*\\([eE][-+]?[0-9]+\\)?\\b" . font-lock-preprocessor-face)
   ;; Hex constants
   '("\\b[us]?0x[0-9A-Fa-f]+\\b" . font-lock-preprocessor-face)
   ;; Keywords
   `(,(regexp-opt
       '(;; Toplevel entities
         "declare" "define" "module" "target" "source_filename" "global" "constant" "const" "alias" "ifunc" "comdat"
         "attributes" "uselistorder" "uselistorder_bb"
         ;; Linkage types
         "private" "internal" "weak" "weak_odr" "linkonce" "linkonce_odr" "available_externally" "appending" "common" "extern_weak" "external"
         "uninitialized" "implementation" "..."
         ;; Values
         "true" "false" "null" "undef" "zeroinitializer" "none" "c" "asm" "blockaddress" "poison"

         ;; Calling conventions
         "ccc" "fastcc" "coldcc" "anyregcc" "preserve_mostcc" "preserve_allcc"
         "cxx_fast_tlscc" "swiftcc" "tailcc" "swifttailcc" "cfguard_checkcc"
         ;; Visibility styles
         "default" "hidden" "protected"
         ;; DLL storages
         "dllimport" "dllexport"
         ;; Thread local
         "thread_local" "localdynamic" "initialexec" "localexec"
         ;; Runtime preemption specifiers
         "dso_preemptable" "dso_local" "dso_local_equivalent"

         "gc" "atomic" "no_cfi" "volatile" "personality" "prologue" "section") 'symbols) . font-lock-keyword-face)
   ;; Arithmetic and Logical Operators
   `(,(regexp-opt '("add" "sub" "mul" "sdiv" "udiv" "urem" "srem" "and" "or" "xor"
                    "setne" "seteq" "setlt" "setgt" "setle" "setge") 'symbols) . font-lock-keyword-face)
   ;; Floating-point operators
   `(,(regexp-opt '("fadd" "fsub" "fneg" "fmul" "fdiv" "frem") 'symbols) . font-lock-keyword-face)
   ;; Special instructions
   `(,(regexp-opt '("phi" "tail" "call" "select" "to" "shl" "lshr" "ashr" "fcmp" "icmp" "va_arg" "landingpad" "freeze") 'symbols) . font-lock-keyword-face)
   ;; Control instructions
   `(,(regexp-opt '("ret" "br" "switch" "invoke" "resume" "unwind" "unreachable" "indirectbr" "callbr") 'symbols) . font-lock-keyword-face)
   ;; Memory operators
   `(,(regexp-opt '("malloc" "alloca" "free" "load" "store" "getelementptr" "fence" "cmpxchg" "atomicrmw") 'symbols) . font-lock-keyword-face)
   ;; Casts
   `(,(regexp-opt '("bitcast" "inttoptr" "ptrtoint" "trunc" "zext" "sext" "fptrunc" "fpext" "fptoui" "fptosi" "uitofp" "sitofp" "addrspacecast") 'symbols) . font-lock-keyword-face)
   ;; Vector ops
   `(,(regexp-opt '("extractelement" "insertelement" "shufflevector") 'symbols) . font-lock-keyword-face)
   ;; Aggregate ops
   `(,(regexp-opt '("extractvalue" "insertvalue") 'symbols) . font-lock-keyword-face)
   ;; Metadata types
   `(,(regexp-opt '("distinct") 'symbols) . font-lock-keyword-face)
   ;; Atomic memory ordering constraints
   `(,(regexp-opt '("unordered" "monotonic" "acquire" "release" "acq_rel" "seq_cst") 'symbols) . font-lock-keyword-face)
   ;; Fast-math flags
   `(,(regexp-opt '("nnan" "ninf" "nsz" "arcp" "contract" "afn" "reassoc" "fast") 'symbols) . font-lock-keyword-face)
   ;; Use-list order directives
   `(,(regexp-opt '("uselistorder" "uselistorder_bb") 'symbols) . font-lock-keyword-face))
  "Syntax highlighting for LLVM.")

(defun llvm-current-defun-name ()
  "The `add-log-current-defun' function in LLVM mode."
  (save-excursion
    (end-of-line)
    (if (re-search-backward "^[ \t]*define[ \t]+.+[ \t]+@\\(.+\\)(.*)" nil t)
	(match-string-no-properties 1))))

;;;###autoload
(define-derived-mode llvm-mode prog-mode "LLVM"
  "Major mode for editing LLVM source files.
\\{llvm-mode-map}
  Runs `llvm-mode-hook' on startup."
  (setq font-lock-defaults `(llvm-font-lock-keywords))
  (setq-local defun-prompt-regexp "^[ \t]*define[ \t]+.+[ \t]+@.+(.*).+")
  (setq-local add-log-current-defun-function #'llvm-current-defun-name)
  (setq-local comment-start ";"))

;; Associate .ll files with llvm-mode
;;;###autoload
(add-to-list 'auto-mode-alist (cons "\\.ll\\'" 'llvm-mode))

(provide 'llvm-mode)

;;; llvm-mode.el ends here<|MERGE_RESOLUTION|>--- conflicted
+++ resolved
@@ -25,11 +25,7 @@
        '("alwaysinline" "argmemonly" "allocsize" "builtin" "cold" "convergent" "dereferenceable" "dereferenceable_or_null" "hot" "immarg" "inaccessiblememonly"
          "inaccessiblemem_or_argmemonly" "inalloca" "inlinehint" "jumptable" "minsize" "mustprogress" "naked" "nobuiltin" "nonnull" "nocapture"
          "nocallback" "nocf_check" "noduplicate" "nofree" "noimplicitfloat" "noinline" "nomerge" "nonlazybind" "noprofile" "noredzone" "noreturn"
-<<<<<<< HEAD
-         "norecurse" "nosync" "noundef" "nounwind" "nosanitize_bounds" "nosanitize_coverage" "nosanitize_realtime" "null_pointer_is_valid" "optforfuzzing" "optnone" "optsize" "preallocated" "readnone" "readonly" "returned" "returns_twice"
-=======
-         "norecurse" "nosync" "noundef" "nounwind" "nosanitize_bounds" "nosanitize_coverage" "null_pointer_is_valid" "optdebug" "optforfuzzing" "optnone" "optsize" "preallocated" "readnone" "readonly" "returned" "returns_twice"
->>>>>>> 762cbd82
+         "norecurse" "nosync" "noundef" "nounwind" "nosanitize_bounds" "nosanitize_coverage" "nosanitize_realtime" "null_pointer_is_valid" "optdebug" "optforfuzzing" "optnone" "optsize" "preallocated" "readnone" "readonly" "returned" "returns_twice"
          "shadowcallstack" "signext" "speculatable" "speculative_load_hardening" "ssp" "sspreq" "sspstrong" "safestack" "sanitize_address" "sanitize_hwaddress" "sanitize_memtag"
          "sanitize_thread" "sanitize_memory" "strictfp" "swifterror" "uwtable" "vscale_range" "willreturn" "writeonly" "zeroext") 'symbols) . font-lock-constant-face)
    ;; Variables
