--- conflicted
+++ resolved
@@ -455,18 +455,11 @@
   set(LSAN_SUPPORTED_OS osx)
   set(STATS_SUPPORTED_OS osx)
 
-<<<<<<< HEAD
-  # Note: In order to target x86_64h on OS X the minimum deployment target must
-  # be 10.8 or higher.
-  set(SANITIZER_MIN_OSX_VERSION "" CACHE STRING
-    "Minimum OS X version to target (e.g. 10.15) for sanitizers.")
-=======
   # FIXME: Support a general COMPILER_RT_ENABLE_OSX to match other platforms.
   set(ORC_ENABLE_OSX 1 CACHE BOOL "Whether to build the orc runtime library for osx")
   if(ORC_ENABLE_OSX)
     set(ORC_SUPPORTED_OS osx)
   endif()
->>>>>>> 762cbd82
 
   set(DEFAULT_SANITIZER_MIN_OSX_VERSION 10.10)
   set(DARWIN_osx_MIN_VER_FLAG "-mmacosx-version-min")
@@ -481,20 +474,11 @@
       set(MIN_OSX_VERSION ${DEFAULT_SANITIZER_MIN_OSX_VERSION})
     endif()
 
-<<<<<<< HEAD
-    if(MIN_OSX_VERSION VERSION_LESS "10.7")
-      message(FATAL_ERROR "macOS deployment target '${SANITIZER_MIN_OSX_VERSION}' is too old.")
-    endif()
-
-    set(SANITIZER_MIN_OSX_VERSION "${MIN_OSX_VERSION}" CACHE STRING
-        "Minimum OS X version to target (e.g. 10.15) for sanitizers." FORCE)
-=======
-    # Note: In order to target x86_64h on OS X the minimum deployment target must
+# Note: In order to target x86_64h on OS X the minimum deployment target must
     # be 10.8 or higher.
     if(MIN_OSX_VERSION VERSION_LESS "10.7")
       message(FATAL_ERROR "macOS deployment target '${SANITIZER_MIN_OSX_VERSION}' is too old.")
     endif()
->>>>>>> 762cbd82
   endif()
 
   set(SANITIZER_MIN_OSX_VERSION "${MIN_OSX_VERSION}" CACHE STRING
