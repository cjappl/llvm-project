--- conflicted
+++ resolved
@@ -772,15 +772,13 @@
   /// recorded in a preamble.
   PP_ASSUME_NONNULL_LOC = 67,
 
-<<<<<<< HEAD
-  /// Record code for Sema's vector of functions/blocks with effects to
-  /// be verified.
-  DECLS_WITH_EFFECTS_TO_VERIFY = 68
-=======
   /// Record code for lexical and visible block for delayed namespace in
   /// reduced BMI.
   DELAYED_NAMESPACE_LEXICAL_VISIBLE_RECORD = 68,
->>>>>>> 837dab96
+
+  /// Record code for Sema's vector of functions/blocks with effects to
+  /// be verified.
+  DECLS_WITH_EFFECTS_TO_VERIFY = 69,
 };
 
 /// Record types used within a source manager block.
